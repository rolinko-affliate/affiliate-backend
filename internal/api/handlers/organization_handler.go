package handlers

import (
	"errors"
	"fmt"
	"net/http"
	"strconv"

	"github.com/affiliate-backend/internal/api/middleware"
	"github.com/affiliate-backend/internal/domain"
	"github.com/affiliate-backend/internal/service"
	"github.com/gin-gonic/gin"
	"github.com/google/uuid"
)

// OrganizationHandler handles organization-related requests
type OrganizationHandler struct {
	organizationService service.OrganizationService
	profileService      service.ProfileService
}

// NewOrganizationHandler creates a new organization handler
func NewOrganizationHandler(os service.OrganizationService, ps service.ProfileService) *OrganizationHandler {
	return &OrganizationHandler{
		organizationService: os,
		profileService:      ps,
	}
}

// checkOrganizationAccess verifies if the user has permission to access/modify the organization
// Returns true if the user has access, false otherwise
func (h *OrganizationHandler) checkOrganizationAccess(c *gin.Context, orgID int64) (bool, error) {
	// Get user role from context
	userRole, exists := c.Get(middleware.UserRoleKey)
	if !exists {
		return false, fmt.Errorf("user role not found in context")
	}

	// Admin can access all organizations
	if userRole.(string) == "Admin" {
		return true, nil
	}

	// Get user ID from context
	userIDStr, exists := c.Get(middleware.UserIDKey)
	if !exists {
		return false, fmt.Errorf("user ID not found in context")
	}

	userID, err := uuid.Parse(userIDStr.(string))
	if err != nil {
		return false, fmt.Errorf("invalid user ID format: %w", err)
	}

	// Get user's profile to check organization
	profile, err := h.profileService.GetProfileByID(c.Request.Context(), userID)
	if err != nil {
		return false, fmt.Errorf("failed to get user profile: %w", err)
	}

	// Check if user belongs to the organization
	if profile.OrganizationID == nil {
		return false, nil
	}

	return *profile.OrganizationID == orgID, nil
}

// AdvertiserExtraInfoRequest represents the extra info for advertiser organizations
type AdvertiserExtraInfoRequest struct {
	Website     *string `json:"website,omitempty"`
	WebsiteType *string `json:"website_type,omitempty" binding:"omitempty,oneof=shopify amazon shopline tiktok_shop other"`
	CompanySize *string `json:"company_size,omitempty" binding:"omitempty,oneof=startup small medium large enterprise"`
}

// AffiliateExtraInfoRequest represents the extra info for affiliate organizations
type AffiliateExtraInfoRequest struct {
	Website         *string `json:"website,omitempty"`
	AffiliateType   *string `json:"affiliate_type,omitempty" binding:"omitempty,oneof=cashback blog incentive content forum sub_affiliate_network other"`
	SelfDescription *string `json:"self_description,omitempty"`
	LogoURL         *string `json:"logo_url,omitempty"`
}

// CreateOrganizationRequest defines the request for creating an organization
type CreateOrganizationRequest struct {
	Name                string                       `json:"name" binding:"required"`
	Type                string                       `json:"type" binding:"required,oneof=advertiser affiliate platform_owner agency"`
	ContactEmail        string                       `json:"contact_email,omitempty"`
	Description         string                       `json:"description,omitempty"`
	AdvertiserExtraInfo *AdvertiserExtraInfoRequest `json:"advertiser_extra_info,omitempty"`
	AffiliateExtraInfo  *AffiliateExtraInfoRequest  `json:"affiliate_extra_info,omitempty"`
}

<<<<<<< HEAD
// CreateOrganization creates a new organization
// @Summary      Create a new organization
// @Description  Creates a new organization with the given name (TODO: Temporarily without access control)
=======
// CreateOrganization creates a new organization (authenticated endpoint)
// @Summary      Create a new organization (Admin only)
// @Description  Creates a new organization with the given name. Requires Admin role.
>>>>>>> 9970567b
// @Tags         organizations
// @Accept       json
// @Produce      json
// @Param        request  body      CreateOrganizationRequest  true  "Organization details"
// @Success      201      {object}  domain.Organization        "Created organization"
// @Failure      400      {object}  map[string]string          "Invalid request"
// @Failure      500      {object}  map[string]string          "Internal server error"
// @Security     BearerAuth
// @Router       /organizations [post]
func (h *OrganizationHandler) CreateOrganization(c *gin.Context) {
<<<<<<< HEAD
	// TODO: Re-enable admin-only access control in production
	// Currently allowing open access for development/testing purposes
	/*
	// Only admins can create organizations
=======
	// Check user role
>>>>>>> 9970567b
	userRole, exists := c.Get(middleware.UserRoleKey)
	if !exists {
		c.JSON(http.StatusInternalServerError, gin.H{"error": "User role not found in context"})
		return
	}

	if userRole.(string) != "Admin" {
		c.JSON(http.StatusForbidden, gin.H{"error": "Only administrators can create organizations"})
		return
	}
<<<<<<< HEAD
	*/

=======
>>>>>>> 9970567b
	var req CreateOrganizationRequest
	if err := c.ShouldBindJSON(&req); err != nil {
		c.JSON(http.StatusBadRequest, gin.H{"error": "Invalid request: " + err.Error()})
		return
	}

	// Convert string to OrganizationType
	orgType := domain.OrganizationType(req.Type)

	organization, err := h.organizationService.CreateOrganization(c.Request.Context(), req.Name, orgType)
	if err != nil {
		c.JSON(http.StatusBadRequest, gin.H{"error": "Failed to create organization: " + err.Error()})
		return
	}

	c.JSON(http.StatusCreated, organization)
}

// CreateOrganizationPublic creates a new organization (public endpoint)
// @Summary      Create a new organization
// @Description  Creates a new organization with the given name and optional extra info. Requires JWT authentication.
// @Tags         organizations
// @Accept       json
// @Produce      json
// @Param        request  body      CreateOrganizationRequest  true  "Organization details"
// @Success      201      {object}  domain.Organization        "Created organization"
// @Failure      400      {object}  map[string]string          "Invalid request"
// @Failure      401      {object}  map[string]string          "Unauthorized - JWT token required"
// @Failure      500      {object}  map[string]string          "Internal server error"
// @Security     BearerAuth
// @Router       /organizations [post]
func (h *OrganizationHandler) CreateOrganizationPublic(c *gin.Context) {
	var req CreateOrganizationRequest
	if err := c.ShouldBindJSON(&req); err != nil {
		c.JSON(http.StatusBadRequest, gin.H{"error": "Invalid request: " + err.Error()})
		return
	}

	// Convert string to OrganizationType
	orgType := domain.OrganizationType(req.Type)

	// Prepare service request
	serviceReq := &service.CreateOrganizationWithExtraInfoRequest{
		Name:         req.Name,
		Type:         orgType,
		ContactEmail: req.ContactEmail,
		Description:  req.Description,
	}

	// Convert extra info if provided
	if req.AdvertiserExtraInfo != nil {
		serviceReq.AdvertiserExtraInfo = &domain.AdvertiserExtraInfo{
			Website:     req.AdvertiserExtraInfo.Website,
			WebsiteType: req.AdvertiserExtraInfo.WebsiteType,
			CompanySize: req.AdvertiserExtraInfo.CompanySize,
		}
	}

	if req.AffiliateExtraInfo != nil {
		serviceReq.AffiliateExtraInfo = &domain.AffiliateExtraInfo{
			Website:         req.AffiliateExtraInfo.Website,
			AffiliateType:   req.AffiliateExtraInfo.AffiliateType,
			SelfDescription: req.AffiliateExtraInfo.SelfDescription,
			LogoURL:         req.AffiliateExtraInfo.LogoURL,
		}
	}

	organization, err := h.organizationService.CreateOrganizationWithExtraInfo(c.Request.Context(), serviceReq)
	if err != nil {
		c.JSON(http.StatusBadRequest, gin.H{"error": "Failed to create organization: " + err.Error()})
		return
	}

	c.JSON(http.StatusCreated, organization)
}

// GetOrganization retrieves an organization by ID
// @Summary      Get organization by ID
// @Description  Retrieves an organization by its ID, optionally with extra info
// @Tags         organizations
// @Accept       json
// @Produce      json
// @Param        id           path      int     true   "Organization ID"
// @Param        with_extra   query     bool    false  "Include extra info (advertiser_extra_info or affiliate_extra_info)"
// @Success      200          {object}  domain.Organization  "Organization details (basic)"
// @Success      200          {object}  domain.OrganizationWithExtraInfo  "Organization details (with extra info)"
// @Failure      400          {object}  map[string]string    "Invalid organization ID"
// @Failure      403          {object}  map[string]string    "Forbidden - User doesn't have permission"
// @Failure      404          {object}  map[string]string    "Organization not found"
// @Failure      500          {object}  map[string]string    "Internal server error"
// @Security     BearerAuth
// @Router       /organizations/{id} [get]
func (h *OrganizationHandler) GetOrganization(c *gin.Context) {
	idStr := c.Param("id")
	id, err := strconv.ParseInt(idStr, 10, 64)
	if err != nil {
		c.JSON(http.StatusBadRequest, gin.H{"error": "Invalid organization ID"})
		return
	}

	// Check if extra info is requested
	withExtra := c.Query("with_extra") == "true"

	if withExtra {
		// Get organization with extra info
		organizationWithExtra, err := h.organizationService.GetOrganizationByIDWithExtraInfo(c.Request.Context(), id)
		if err != nil {
			if errors.Is(err, domain.ErrNotFound) {
				c.JSON(http.StatusNotFound, gin.H{"error": "Organization not found"})
				return
			}
			c.JSON(http.StatusInternalServerError, gin.H{"error": "Failed to get organization: " + err.Error()})
			return
		}

		// Check if user has permission to view this organization
		hasAccess, err := h.checkOrganizationAccess(c, organizationWithExtra.OrganizationID)
		if err != nil {
			c.JSON(http.StatusInternalServerError, gin.H{"error": "Failed to verify permissions: " + err.Error()})
			return
		}
		if !hasAccess {
			c.JSON(http.StatusForbidden, gin.H{"error": "You don't have permission to view this organization"})
			return
		}

		c.JSON(http.StatusOK, organizationWithExtra)
	} else {
		// Get basic organization info
		organization, err := h.organizationService.GetOrganizationByID(c.Request.Context(), id)
		if err != nil {
			if errors.Is(err, domain.ErrNotFound) {
				c.JSON(http.StatusNotFound, gin.H{"error": "Organization not found"})
				return
			}
			c.JSON(http.StatusInternalServerError, gin.H{"error": "Failed to get organization: " + err.Error()})
			return
		}

		// Check if user has permission to view this organization
		hasAccess, err := h.checkOrganizationAccess(c, organization.OrganizationID)
		if err != nil {
			c.JSON(http.StatusInternalServerError, gin.H{"error": "Failed to verify permissions: " + err.Error()})
			return
		}
		if !hasAccess {
			c.JSON(http.StatusForbidden, gin.H{"error": "You don't have permission to view this organization"})
			return
		}

		c.JSON(http.StatusOK, organization)
	}
}

// UpdateOrganizationRequest defines the request for updating an organization
type UpdateOrganizationRequest struct {
	Name                string                       `json:"name" binding:"required"`
	Type                string                       `json:"type" binding:"required,oneof=advertiser affiliate platform_owner agency"`
	ContactEmail        string                       `json:"contact_email,omitempty"`
	Description         string                       `json:"description,omitempty"`
	AdvertiserExtraInfo *AdvertiserExtraInfoRequest `json:"advertiser_extra_info,omitempty"`
	AffiliateExtraInfo  *AffiliateExtraInfoRequest  `json:"affiliate_extra_info,omitempty"`
}

// UpdateOrganization updates an organization
// @Summary      Update organization
// @Description  Updates an organization with the given details
// @Tags         organizations
// @Accept       json
// @Produce      json
// @Param        id       path      int                       true  "Organization ID"
// @Param        request  body      UpdateOrganizationRequest  true  "Organization details"
// @Success      200      {object}  domain.Organization        "Updated organization"
// @Failure      400      {object}  map[string]string          "Invalid request"
// @Failure      403      {object}  map[string]string          "Forbidden - User doesn't have permission"
// @Failure      404      {object}  map[string]string          "Organization not found"
// @Failure      500      {object}  map[string]string          "Internal server error"
// @Security     BearerAuth
// @Router       /organizations/{id} [put]
func (h *OrganizationHandler) UpdateOrganization(c *gin.Context) {
	idStr := c.Param("id")
	id, err := strconv.ParseInt(idStr, 10, 64)
	if err != nil {
		c.JSON(http.StatusBadRequest, gin.H{"error": "Invalid organization ID"})
		return
	}

	var req UpdateOrganizationRequest
	if err := c.ShouldBindJSON(&req); err != nil {
		c.JSON(http.StatusBadRequest, gin.H{"error": "Invalid request: " + err.Error()})
		return
	}

	// Get existing organization
	organization, err := h.organizationService.GetOrganizationByID(c.Request.Context(), id)
	if err != nil {
		if errors.Is(err, domain.ErrNotFound) {
			c.JSON(http.StatusNotFound, gin.H{"error": "Organization not found"})
			return
		}
		c.JSON(http.StatusInternalServerError, gin.H{"error": "Failed to get organization: " + err.Error()})
		return
	}

	// Check if user has permission to update this organization
	hasAccess, err := h.checkOrganizationAccess(c, organization.OrganizationID)
	if err != nil {
		c.JSON(http.StatusInternalServerError, gin.H{"error": "Failed to verify permissions: " + err.Error()})
		return
	}
	if !hasAccess {
		c.JSON(http.StatusForbidden, gin.H{"error": "You don't have permission to update this organization"})
		return
	}

	// Update organization
	organization.Name = req.Name
	organization.Type = domain.OrganizationType(req.Type)
	if err := h.organizationService.UpdateOrganization(c.Request.Context(), organization); err != nil {
		c.JSON(http.StatusBadRequest, gin.H{"error": "Failed to update organization: " + err.Error()})
		return
	}

	c.JSON(http.StatusOK, organization)
}

// ListOrganizations retrieves a list of organizations
// @Summary      List organizations
// @Description  Retrieves a list of organizations with pagination
// @Tags         organizations
// @Accept       json
// @Produce      json
// @Param        page      query     int                      false  "Page number (default: 1)"
// @Param        pageSize  query     int                      false  "Page size (default: 10)"
// @Success      200       {array}   domain.Organization      "List of organizations"
// @Failure      500       {object}  map[string]string        "Internal server error"
// @Security     BearerAuth
// @Router       /organizations [get]
func (h *OrganizationHandler) ListOrganizations(c *gin.Context) {
	pageStr := c.DefaultQuery("page", "1")
	pageSizeStr := c.DefaultQuery("pageSize", "10")

	page, err := strconv.Atoi(pageStr)
	if err != nil || page < 1 {
		page = 1
	}

	pageSize, err := strconv.Atoi(pageSizeStr)
	if err != nil || pageSize < 1 {
		pageSize = 10
	}

	// Get user role from context
	userRole, exists := c.Get(middleware.UserRoleKey)
	if !exists {
		c.JSON(http.StatusInternalServerError, gin.H{"error": "User role not found in context"})
		return
	}

	// Get all organizations
	organizations, err := h.organizationService.ListOrganizations(c.Request.Context(), page, pageSize)
	if err != nil {
		c.JSON(http.StatusInternalServerError, gin.H{"error": "Failed to list organizations: " + err.Error()})
		return
	}

	// If user is Admin, return all organizations
	if userRole.(string) == "Admin" {
		c.JSON(http.StatusOK, organizations)
		return
	}

	// For non-admin users, filter organizations to only include their own
	userOrgID, exists := c.Get("organizationID")
	if !exists {
		// If user doesn't have an organization, return empty list
		c.JSON(http.StatusOK, []*domain.Organization{})
		return
	}

	// Filter organizations to only include the user's organization
	var filteredOrgs []*domain.Organization
	for _, org := range organizations {
		if org.OrganizationID == userOrgID.(int64) {
			filteredOrgs = append(filteredOrgs, org)
		}
	}

	c.JSON(http.StatusOK, filteredOrgs)
}

// DeleteOrganization deletes an organization
// @Summary      Delete organization
// @Description  Deletes an organization by its ID
// @Tags         organizations
// @Accept       json
// @Produce      json
// @Param        id   path      int                true  "Organization ID"
// @Success      204  {object}  nil                "No content"
// @Failure      400  {object}  map[string]string  "Invalid organization ID"
// @Failure      403  {object}  map[string]string  "Forbidden - User doesn't have permission"
// @Failure      404  {object}  map[string]string  "Organization not found"
// @Failure      500  {object}  map[string]string  "Internal server error"
// @Security     BearerAuth
// @Router       /organizations/{id} [delete]
func (h *OrganizationHandler) DeleteOrganization(c *gin.Context) {
	idStr := c.Param("id")
	id, err := strconv.ParseInt(idStr, 10, 64)
	if err != nil {
		c.JSON(http.StatusBadRequest, gin.H{"error": "Invalid organization ID"})
		return
	}

	// Get the organization first to check permissions
	organization, err := h.organizationService.GetOrganizationByID(c.Request.Context(), id)
	if err != nil {
		if errors.Is(err, domain.ErrNotFound) {
			c.JSON(http.StatusNotFound, gin.H{"error": "Organization not found"})
			return
		}
		c.JSON(http.StatusInternalServerError, gin.H{"error": "Failed to get organization: " + err.Error()})
		return
	}

	// Check if user has permission to delete this organization
	hasAccess, err := h.checkOrganizationAccess(c, organization.OrganizationID)
	if err != nil {
		c.JSON(http.StatusInternalServerError, gin.H{"error": "Failed to verify permissions: " + err.Error()})
		return
	}
	if !hasAccess {
		c.JSON(http.StatusForbidden, gin.H{"error": "You don't have permission to delete this organization"})
		return
	}

	if err := h.organizationService.DeleteOrganization(c.Request.Context(), id); err != nil {
		c.JSON(http.StatusInternalServerError, gin.H{"error": "Failed to delete organization: " + err.Error()})
		return
	}

	c.Status(http.StatusNoContent)
}<|MERGE_RESOLUTION|>--- conflicted
+++ resolved
@@ -91,15 +91,9 @@
 	AffiliateExtraInfo  *AffiliateExtraInfoRequest  `json:"affiliate_extra_info,omitempty"`
 }
 
-<<<<<<< HEAD
-// CreateOrganization creates a new organization
-// @Summary      Create a new organization
-// @Description  Creates a new organization with the given name (TODO: Temporarily without access control)
-=======
 // CreateOrganization creates a new organization (authenticated endpoint)
 // @Summary      Create a new organization (Admin only)
 // @Description  Creates a new organization with the given name. Requires Admin role.
->>>>>>> 9970567b
 // @Tags         organizations
 // @Accept       json
 // @Produce      json
@@ -110,14 +104,7 @@
 // @Security     BearerAuth
 // @Router       /organizations [post]
 func (h *OrganizationHandler) CreateOrganization(c *gin.Context) {
-<<<<<<< HEAD
-	// TODO: Re-enable admin-only access control in production
-	// Currently allowing open access for development/testing purposes
-	/*
-	// Only admins can create organizations
-=======
 	// Check user role
->>>>>>> 9970567b
 	userRole, exists := c.Get(middleware.UserRoleKey)
 	if !exists {
 		c.JSON(http.StatusInternalServerError, gin.H{"error": "User role not found in context"})
@@ -128,11 +115,6 @@
 		c.JSON(http.StatusForbidden, gin.H{"error": "Only administrators can create organizations"})
 		return
 	}
-<<<<<<< HEAD
-	*/
-
-=======
->>>>>>> 9970567b
 	var req CreateOrganizationRequest
 	if err := c.ShouldBindJSON(&req); err != nil {
 		c.JSON(http.StatusBadRequest, gin.H{"error": "Invalid request: " + err.Error()})

--- conflicted
+++ resolved
@@ -24,11 +24,7 @@
       serviceAccountName: saas-bff-ksa
       containers:
       - name: migration
-<<<<<<< HEAD
-        image: asia-east2-docker.pkg.dev/jinko-test/jinko-test-docker-repo/saas-app:0.0.14
-=======
         image: asia-east2-docker.pkg.dev/jinko-test/jinko-test-docker-repo/saas-app:0.0.15
->>>>>>> 9970567b
         command: ["/bin/sh"]
         args:
           - "-c"

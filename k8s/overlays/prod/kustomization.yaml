--- conflicted
+++ resolved
@@ -15,8 +15,4 @@
 
 images:
 - name: asia-east2-docker.pkg.dev/jinko-test/jinko-test-docker-repo/saas-app
-<<<<<<< HEAD
-  newTag: 0.0.14
-=======
-  newTag: 0.0.15
->>>>>>> 9970567b
+  newTag: 0.0.15
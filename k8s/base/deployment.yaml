apiVersion: apps/v1
kind: Deployment
metadata:
  name: affiliate-backend
  namespace: saas-bff
  labels:
    app: affiliate-backend
spec:
  replicas: 2
  selector:
    matchLabels:
      app: affiliate-backend
  template:
    metadata:
      labels:
        app: affiliate-backend
    spec:
      containers:
      - name: app
<<<<<<< HEAD
        image: asia-east2-docker.pkg.dev/jinko-test/jinko-test-docker-repo/saas-app:0.0.14
=======
        image: asia-east2-docker.pkg.dev/jinko-test/jinko-test-docker-repo/saas-app:0.0.15
>>>>>>> 9970567b
        imagePullPolicy: Always
        ports:
        - containerPort: 8080
          name: http
        env:
        - name: PORT
          value: "8080"
        - name: HOST
          value: "0.0.0.0"

        - name: DATABASE_USER
          valueFrom:
            secretKeyRef:
              name: saas-bff-db-credentials
              key: db_user
        - name: DATABASE_PASSWORD
          valueFrom:
            secretKeyRef:
              name: saas-bff-db-credentials
              key: db_password
        - name: DATABASE_NAME
          valueFrom:
            secretKeyRef:
              name: saas-bff-db-credentials
              key: db_name
        - name: DATABASE_SSL_MODE
          value: "disable"

        - name: SUPABASE_JWT_SECRET
          valueFrom:
            secretKeyRef:
              name: saas-bff-secrets
              key: supabase_jwt_secret
        - name: ENCRYPTION_KEY
          valueFrom:
            secretKeyRef:
              name: saas-bff-secrets
              key: encryption_key
        - name: MOCK_MODE
          value: "true"

        readinessProbe:
          httpGet:
            path: /health
            port: http
          initialDelaySeconds: 5
          periodSeconds: 10
        livenessProbe:
          httpGet:
            path: /health
            port: http
          initialDelaySeconds: 15
          periodSeconds: 20
        resources:
          requests:
            cpu: "100m"
            memory: "256Mi"
          limits:
            cpu: "500m"
            memory: "512Mi"
      # Cloud SQL Proxy sidecar container
      - name: cloud-sql-proxy
        image: gcr.io/cloud-sql-connectors/cloud-sql-proxy:2.1.0
        args:
          - "--structured-logs"
          - "--port=5432"
          - "--auto-iam-authn"
          - "--private-ip"
          - "$(CONNECTION_NAME)"
        env:
        - name: CONNECTION_NAME
          valueFrom:
            secretKeyRef:
              name: saas-bff-db-credentials
              key: connection_name
        resources:
          requests:
            cpu: "50m"
            memory: "128Mi"
          limits:
            cpu: "200m"
            memory: "256Mi"
        securityContext:
          runAsNonRoot: true<|MERGE_RESOLUTION|>--- conflicted
+++ resolved
@@ -17,11 +17,7 @@
     spec:
       containers:
       - name: app
-<<<<<<< HEAD
-        image: asia-east2-docker.pkg.dev/jinko-test/jinko-test-docker-repo/saas-app:0.0.14
-=======
         image: asia-east2-docker.pkg.dev/jinko-test/jinko-test-docker-repo/saas-app:0.0.15
->>>>>>> 9970567b
         imagePullPolicy: Always
         ports:
         - containerPort: 8080
